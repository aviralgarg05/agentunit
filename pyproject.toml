--- conflicted
+++ resolved
@@ -34,11 +34,10 @@
 numpy = "^1.24.0"
 scipy = "^1.11.0"
 ragas = { version = ">=0.1.9", optional = true }
-<<<<<<< HEAD
+
 jsonschema = "^4.25.1"
-=======
 langgraph = { version = "^0.2.0", optional = true }
->>>>>>> 584d96f0
+
 
 [tool.poetry.extras]
 ragas = ["ragas"]
